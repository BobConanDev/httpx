"""
Custom transports, with nicely configured defaults.

The following additional keyword arguments are currently supported by httpcore...

* uds: str
* local_address: str
* retries: int

Example usages...

# Disable HTTP/2 on a single specific domain.
mounts = {
    "all://": httpx.HTTPTransport(http2=True),
    "all://*example.org": httpx.HTTPTransport()
}

# Using advanced httpcore configuration, with connection retries.
transport = httpx.HTTPTransport(retries=1)
client = httpx.Client(transport=transport)

# Using advanced httpcore configuration, with unix domain sockets.
transport = httpx.HTTPTransport(uds="socket.uds")
client = httpx.Client(transport=transport)
"""

from __future__ import annotations

import contextlib
import typing
from types import TracebackType

import httpcore

from .._config import (
    DEFAULT_LIMITS,
    DEFAULT_NETWORK_OPTIONS,
    Limits,
    NetworkOptions,
    Proxy,
    create_ssl_context,
)
from .._exceptions import (
    ConnectError,
    ConnectTimeout,
    LocalProtocolError,
    NetworkError,
    PoolTimeout,
    ProtocolError,
    ProxyError,
    ReadError,
    ReadTimeout,
    RemoteProtocolError,
    TimeoutException,
    UnsupportedProtocol,
    WriteError,
    WriteTimeout,
)
from .._models import Request, Response
from .._types import AsyncByteStream, CertTypes, ProxyTypes, SyncByteStream, VerifyTypes
from .._urls import URL
from .base import AsyncBaseTransport, BaseTransport

T = typing.TypeVar("T", bound="HTTPTransport")
A = typing.TypeVar("A", bound="AsyncHTTPTransport")

<<<<<<< HEAD
=======
SOCKET_OPTION = typing.Union[
    typing.Tuple[int, int, int],
    typing.Tuple[int, int, typing.Union[bytes, bytearray]],
    typing.Tuple[int, int, None, int],
]

__all__ = ["AsyncHTTPTransport", "HTTPTransport"]

>>>>>>> 92e9dfb3

@contextlib.contextmanager
def map_httpcore_exceptions() -> typing.Iterator[None]:
    try:
        yield
    except Exception as exc:
        mapped_exc = None

        for from_exc, to_exc in HTTPCORE_EXC_MAP.items():
            if not isinstance(exc, from_exc):
                continue
            # We want to map to the most specific exception we can find.
            # Eg if `exc` is an `httpcore.ReadTimeout`, we want to map to
            # `httpx.ReadTimeout`, not just `httpx.TimeoutException`.
            if mapped_exc is None or issubclass(to_exc, mapped_exc):
                mapped_exc = to_exc

        if mapped_exc is None:  # pragma: no cover
            raise

        message = str(exc)
        raise mapped_exc(message) from exc


HTTPCORE_EXC_MAP = {
    httpcore.TimeoutException: TimeoutException,
    httpcore.ConnectTimeout: ConnectTimeout,
    httpcore.ReadTimeout: ReadTimeout,
    httpcore.WriteTimeout: WriteTimeout,
    httpcore.PoolTimeout: PoolTimeout,
    httpcore.NetworkError: NetworkError,
    httpcore.ConnectError: ConnectError,
    httpcore.ReadError: ReadError,
    httpcore.WriteError: WriteError,
    httpcore.ProxyError: ProxyError,
    httpcore.UnsupportedProtocol: UnsupportedProtocol,
    httpcore.ProtocolError: ProtocolError,
    httpcore.LocalProtocolError: LocalProtocolError,
    httpcore.RemoteProtocolError: RemoteProtocolError,
}


class ResponseStream(SyncByteStream):
    def __init__(self, httpcore_stream: typing.Iterable[bytes]) -> None:
        self._httpcore_stream = httpcore_stream

    def __iter__(self) -> typing.Iterator[bytes]:
        with map_httpcore_exceptions():
            for part in self._httpcore_stream:
                yield part

    def close(self) -> None:
        if hasattr(self._httpcore_stream, "close"):
            self._httpcore_stream.close()


class HTTPTransport(BaseTransport):
    def __init__(
        self,
        verify: VerifyTypes = True,
        cert: CertTypes | None = None,
        http1: bool = True,
        http2: bool = False,
        limits: Limits = DEFAULT_LIMITS,
        trust_env: bool = True,
<<<<<<< HEAD
        proxy: typing.Optional[ProxyTypes] = None,
        network_options: NetworkOptions = DEFAULT_NETWORK_OPTIONS,
=======
        proxy: ProxyTypes | None = None,
        uds: str | None = None,
        local_address: str | None = None,
        retries: int = 0,
        socket_options: typing.Iterable[SOCKET_OPTION] | None = None,
>>>>>>> 92e9dfb3
    ) -> None:
        ssl_context = create_ssl_context(verify=verify, cert=cert, trust_env=trust_env)
        proxy = Proxy(url=proxy) if isinstance(proxy, (str, URL)) else proxy

        if proxy is None:
            self._pool = httpcore.ConnectionPool(
                ssl_context=ssl_context,
                max_connections=limits.max_connections,
                max_keepalive_connections=limits.max_keepalive_connections,
                keepalive_expiry=limits.keepalive_expiry,
                http1=http1,
                http2=http2,
                uds=network_options.uds,
                local_address=network_options.local_address,
                retries=network_options.connection_retries,
                socket_options=network_options.socket_options,
            )
        elif proxy.url.scheme in ("http", "https"):
            self._pool = httpcore.HTTPProxy(
                proxy_url=httpcore.URL(
                    scheme=proxy.url.raw_scheme,
                    host=proxy.url.raw_host,
                    port=proxy.url.port,
                    target=proxy.url.raw_path,
                ),
                proxy_auth=proxy.raw_auth,
                proxy_headers=proxy.headers.raw,
                ssl_context=ssl_context,
                proxy_ssl_context=proxy.ssl_context,
                max_connections=limits.max_connections,
                max_keepalive_connections=limits.max_keepalive_connections,
                keepalive_expiry=limits.keepalive_expiry,
                http1=http1,
                http2=http2,
                uds=network_options.uds,
                local_address=network_options.local_address,
                retries=network_options.connection_retries,
                socket_options=network_options.socket_options,
            )
        elif proxy.url.scheme == "socks5":
            try:
                import socksio  # noqa
            except ImportError:  # pragma: no cover
                raise ImportError(
                    "Using SOCKS proxy, but the 'socksio' package is not installed. "
                    "Make sure to install httpx using `pip install httpx[socks]`."
                ) from None

            self._pool = httpcore.SOCKSProxy(
                proxy_url=httpcore.URL(
                    scheme=proxy.url.raw_scheme,
                    host=proxy.url.raw_host,
                    port=proxy.url.port,
                    target=proxy.url.raw_path,
                ),
                proxy_auth=proxy.raw_auth,
                ssl_context=ssl_context,
                max_connections=limits.max_connections,
                max_keepalive_connections=limits.max_keepalive_connections,
                keepalive_expiry=limits.keepalive_expiry,
                http1=http1,
                http2=http2,
            )
        else:  # pragma: no cover
            raise ValueError(
                "Proxy protocol must be either 'http', 'https', or 'socks5',"
                f" but got {proxy.url.scheme!r}."
            )

    def __enter__(self: T) -> T:  # Use generics for subclass support.
        self._pool.__enter__()
        return self

    def __exit__(
        self,
        exc_type: type[BaseException] | None = None,
        exc_value: BaseException | None = None,
        traceback: TracebackType | None = None,
    ) -> None:
        with map_httpcore_exceptions():
            self._pool.__exit__(exc_type, exc_value, traceback)

    def handle_request(
        self,
        request: Request,
    ) -> Response:
        assert isinstance(request.stream, SyncByteStream)

        req = httpcore.Request(
            method=request.method,
            url=httpcore.URL(
                scheme=request.url.raw_scheme,
                host=request.url.raw_host,
                port=request.url.port,
                target=request.url.raw_path,
            ),
            headers=request.headers.raw,
            content=request.stream,
            extensions=request.extensions,
        )
        with map_httpcore_exceptions():
            resp = self._pool.handle_request(req)

        assert isinstance(resp.stream, typing.Iterable)

        return Response(
            status_code=resp.status,
            headers=resp.headers,
            stream=ResponseStream(resp.stream),
            extensions=resp.extensions,
        )

    def close(self) -> None:
        self._pool.close()


class AsyncResponseStream(AsyncByteStream):
    def __init__(self, httpcore_stream: typing.AsyncIterable[bytes]) -> None:
        self._httpcore_stream = httpcore_stream

    async def __aiter__(self) -> typing.AsyncIterator[bytes]:
        with map_httpcore_exceptions():
            async for part in self._httpcore_stream:
                yield part

    async def aclose(self) -> None:
        if hasattr(self._httpcore_stream, "aclose"):
            await self._httpcore_stream.aclose()


class AsyncHTTPTransport(AsyncBaseTransport):
    def __init__(
        self,
        verify: VerifyTypes = True,
        cert: CertTypes | None = None,
        http1: bool = True,
        http2: bool = False,
        limits: Limits = DEFAULT_LIMITS,
        trust_env: bool = True,
<<<<<<< HEAD
        proxy: typing.Optional[ProxyTypes] = None,
        network_options: NetworkOptions = DEFAULT_NETWORK_OPTIONS,
=======
        proxy: ProxyTypes | None = None,
        uds: str | None = None,
        local_address: str | None = None,
        retries: int = 0,
        socket_options: typing.Iterable[SOCKET_OPTION] | None = None,
>>>>>>> 92e9dfb3
    ) -> None:
        ssl_context = create_ssl_context(verify=verify, cert=cert, trust_env=trust_env)
        proxy = Proxy(url=proxy) if isinstance(proxy, (str, URL)) else proxy

        if proxy is None:
            self._pool = httpcore.AsyncConnectionPool(
                ssl_context=ssl_context,
                max_connections=limits.max_connections,
                max_keepalive_connections=limits.max_keepalive_connections,
                keepalive_expiry=limits.keepalive_expiry,
                http1=http1,
                http2=http2,
                uds=network_options.uds,
                local_address=network_options.local_address,
                retries=network_options.connection_retries,
                socket_options=network_options.socket_options,
            )
        elif proxy.url.scheme in ("http", "https"):
            self._pool = httpcore.AsyncHTTPProxy(
                proxy_url=httpcore.URL(
                    scheme=proxy.url.raw_scheme,
                    host=proxy.url.raw_host,
                    port=proxy.url.port,
                    target=proxy.url.raw_path,
                ),
                proxy_auth=proxy.raw_auth,
                proxy_headers=proxy.headers.raw,
                proxy_ssl_context=proxy.ssl_context,
                ssl_context=ssl_context,
                max_connections=limits.max_connections,
                max_keepalive_connections=limits.max_keepalive_connections,
                keepalive_expiry=limits.keepalive_expiry,
                http1=http1,
                http2=http2,
                uds=network_options.uds,
                local_address=network_options.local_address,
                retries=network_options.connection_retries,
                socket_options=network_options.socket_options,
            )
        elif proxy.url.scheme == "socks5":
            try:
                import socksio  # noqa
            except ImportError:  # pragma: no cover
                raise ImportError(
                    "Using SOCKS proxy, but the 'socksio' package is not installed. "
                    "Make sure to install httpx using `pip install httpx[socks]`."
                ) from None

            self._pool = httpcore.AsyncSOCKSProxy(
                proxy_url=httpcore.URL(
                    scheme=proxy.url.raw_scheme,
                    host=proxy.url.raw_host,
                    port=proxy.url.port,
                    target=proxy.url.raw_path,
                ),
                proxy_auth=proxy.raw_auth,
                ssl_context=ssl_context,
                max_connections=limits.max_connections,
                max_keepalive_connections=limits.max_keepalive_connections,
                keepalive_expiry=limits.keepalive_expiry,
                http1=http1,
                http2=http2,
            )
        else:  # pragma: no cover
            raise ValueError(
                "Proxy protocol must be either 'http', 'https', or 'socks5',"
                " but got {proxy.url.scheme!r}."
            )

    async def __aenter__(self: A) -> A:  # Use generics for subclass support.
        await self._pool.__aenter__()
        return self

    async def __aexit__(
        self,
        exc_type: type[BaseException] | None = None,
        exc_value: BaseException | None = None,
        traceback: TracebackType | None = None,
    ) -> None:
        with map_httpcore_exceptions():
            await self._pool.__aexit__(exc_type, exc_value, traceback)

    async def handle_async_request(
        self,
        request: Request,
    ) -> Response:
        assert isinstance(request.stream, AsyncByteStream)

        req = httpcore.Request(
            method=request.method,
            url=httpcore.URL(
                scheme=request.url.raw_scheme,
                host=request.url.raw_host,
                port=request.url.port,
                target=request.url.raw_path,
            ),
            headers=request.headers.raw,
            content=request.stream,
            extensions=request.extensions,
        )
        with map_httpcore_exceptions():
            resp = await self._pool.handle_async_request(req)

        assert isinstance(resp.stream, typing.AsyncIterable)

        return Response(
            status_code=resp.status,
            headers=resp.headers,
            stream=AsyncResponseStream(resp.stream),
            extensions=resp.extensions,
        )

    async def aclose(self) -> None:
        await self._pool.aclose()<|MERGE_RESOLUTION|>--- conflicted
+++ resolved
@@ -64,17 +64,16 @@
 T = typing.TypeVar("T", bound="HTTPTransport")
 A = typing.TypeVar("A", bound="AsyncHTTPTransport")
 
-<<<<<<< HEAD
-=======
+
+__all__ = ["AsyncHTTPTransport", "HTTPTransport"]
+
+
 SOCKET_OPTION = typing.Union[
     typing.Tuple[int, int, int],
     typing.Tuple[int, int, typing.Union[bytes, bytearray]],
     typing.Tuple[int, int, None, int],
 ]
 
-__all__ = ["AsyncHTTPTransport", "HTTPTransport"]
-
->>>>>>> 92e9dfb3
 
 @contextlib.contextmanager
 def map_httpcore_exceptions() -> typing.Iterator[None]:
@@ -140,16 +139,8 @@
         http2: bool = False,
         limits: Limits = DEFAULT_LIMITS,
         trust_env: bool = True,
-<<<<<<< HEAD
         proxy: typing.Optional[ProxyTypes] = None,
         network_options: NetworkOptions = DEFAULT_NETWORK_OPTIONS,
-=======
-        proxy: ProxyTypes | None = None,
-        uds: str | None = None,
-        local_address: str | None = None,
-        retries: int = 0,
-        socket_options: typing.Iterable[SOCKET_OPTION] | None = None,
->>>>>>> 92e9dfb3
     ) -> None:
         ssl_context = create_ssl_context(verify=verify, cert=cert, trust_env=trust_env)
         proxy = Proxy(url=proxy) if isinstance(proxy, (str, URL)) else proxy
@@ -289,16 +280,8 @@
         http2: bool = False,
         limits: Limits = DEFAULT_LIMITS,
         trust_env: bool = True,
-<<<<<<< HEAD
         proxy: typing.Optional[ProxyTypes] = None,
         network_options: NetworkOptions = DEFAULT_NETWORK_OPTIONS,
-=======
-        proxy: ProxyTypes | None = None,
-        uds: str | None = None,
-        local_address: str | None = None,
-        retries: int = 0,
-        socket_options: typing.Iterable[SOCKET_OPTION] | None = None,
->>>>>>> 92e9dfb3
     ) -> None:
         ssl_context = create_ssl_context(verify=verify, cert=cert, trust_env=trust_env)
         proxy = Proxy(url=proxy) if isinstance(proxy, (str, URL)) else proxy
